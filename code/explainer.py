import numpy as np
from copy import deepcopy
import pandas as pd
import warnings

class Explainer:
    def __init__(self, model, data, predict_function=None):
        self.model = model

        if isinstance(data, pd.DataFrame):
            self.data = data
        elif isinstance(data, np.ndarray):
            warnings.warn("`data` is a numpy.ndarray -> coercing to pandas.DataFrame.")
            self.data = pd.DataFrame(data)
        else:
            raise TypeError(
                "`data` is a "
                + str(type(data))
                + ", and it should be a pandas.DataFrame."
            )

        if predict_function:
            self.predict_function = predict_function
        else:
            # scikit-learn extraction
            if hasattr(model, "_estimator_type"):
                if model._estimator_type == "classifier":
                    self.predict_function = lambda m, d: m.predict_proba(d)[:, 1]
                elif model._estimator_type == "regressor":
                    self.predict_function = lambda m, d: m.predict(d)
                else:
                    raise ValueError(
                        "Unknown estimator type: " + str(model._estimator_type) + "."
                    )
            # tensorflow extraction
            elif str(type(model)).startswith("<class 'tensorflow.python.keras.engine"):
                if model.output_shape[1] == 1:
                    self.predict_function = lambda m, d: m.predict(np.array(d)).reshape(
                        -1,
                    )
                elif model.output_shape[1] == 2:
                    self.predict_function = lambda m, d: m.predict(np.array(d))[:, 1]
                else:
                    warnings.warn(
                        "`model` predict output has shape greater than 2, predicting column 1."
                    )
            # default extraction
            else:
                if hasattr(model, "predict_proba"):
                    self.predict_function = lambda m, d: m.predict_proba(d)[:, 1]
                elif hasattr(model, "predict"):
                    self.predict_function = lambda m, d: m.predict(d)
                else:
                    raise ValueError(
                        "`predict_function` can't be extracted from the model. \n"
                        + "Pass `predict_function` to the Explainer, e.g. "
                        + "lambda m, d: m.predict(d), which returns a (1d) numpy.ndarray."
                    )

        try:
            pred = self.predict(data.values)
        except:
            raise ValueError("`predict_function(model, data)` returns an error.")
        if not isinstance(pred, np.ndarray):
            raise TypeError(
                "`predict_function(model, data)` returns an object of type "
                + str(type(pred))
                + ", and it must return a (1d) numpy.ndarray."
            )
        if len(pred.shape) != 1:
            raise ValueError(
                "`predict_function(model, data` returns an object of shape "
                + str(pred.shape)
                + ", and it must return a (1d) numpy.ndarray."
            )

    def predict(self, data):
        return self.predict_function(self.model, data)

    # ************* pd *************** #

    def pd(self, X, idv, grid):
        """
        numpy implementation of pd calculation for 1 variable

        takes:
        X - np.ndarray (2d), data
        idv - int, index of variable to calculate profile

        returns:
        y - np.ndarray (1d), vector of pd profile values
        """

        grid_points = len(grid)
        # take grid_points of each observation in X
        X_long = np.repeat(X, grid_points, axis=0)
        # take grid for each observation
        grid_long = np.tile(grid.reshape((-1, 1)), (X.shape[0], 1))
        # merge X and grid in long format
        X_long[:, [idv]] = grid_long
        # calculate ceteris paribus
        y_long = self.predict(X_long)
        # calculate partial dependence
        y = y_long.reshape(X.shape[0], grid_points).mean(axis=0)

        return y

    def pd_pop(self, X_pop, idv, grid):
        """
        vectorized (whole population) pd calculation for 1 variable
        """
        grid_points = len(grid)
        # take grid_points of each observation in X
        X_pop_long = np.repeat(X_pop, grid_points, axis=1)
        # take grid for each observation
        grid_pop_long = np.tile(
            grid.reshape((-1, 1)), (X_pop.shape[0], X_pop.shape[1], 1)
        )
        # merge X and grid in long format
        X_pop_long[:, :, [idv]] = grid_pop_long
        # calculate ceteris paribus
        y_pop_long = self.predict(
            X_pop_long.reshape(
                X_pop_long.shape[0] * X_pop_long.shape[1], X_pop_long.shape[2]
            )
        ).reshape((X_pop_long.shape[0], X_pop.shape[1], grid_points))
        # calculate partial dependence
        y = y_pop_long.mean(axis=1)

        return y

    def ale(self, X, idv, grid):
        """
        numpy implementation of pd calculation for 1 variable

        takes:
        X - np.ndarray (2d), data
        idv - int, index of variable to calculate profile

        returns:
        y - np.ndarray (1d), vector of pd profile values
        """

<<<<<<< HEAD
        grid_copy = deepcopy(grid)
        X_copy = deepcopy(X)
        idv_copy = deepcopy(idv)

        grid_copy[0] -= 0.0001
        grid_copy[-1] += 0.0001

        bins = grid_copy

        X_copy_2 = deepcopy(X_copy)

        b = np.digitize(X[:, idv_copy], bins, right=True)

        X_copy[:, idv_copy] = grid_copy[b - 1]
        X_copy_2[:, idv_copy] = grid_copy[b]
        diff = self.predict(X_copy_2) - self.predict(X_copy)

        local_effects = np.nan_to_num(
            np.bincount(b - 1, weights=diff, minlength=20)
            / np.bincount(b - 1, minlength=20)
        )
        y = np.cumsum(local_effects)

        c = np.dot(np.bincount(b - 1), y) / X_copy.shape[0]
        z = deepcopy(y)
        z = np.append(z, [z[-1]]) - c
=======
        import copy

        grid_copy = copy.deepcopy(grid)
        X_copy = copy.deepcopy(X)
        idv_copy = copy.deepcopy(idv)
        # print(grid)

        grid_points = len(grid)
        grid_copy[0]-=0.0001
        grid_copy[-1]+=0.0001
        # TODO przypadek większe niż ostatni punkt z grida (osobno?)
        # X: (liczba obserwacji, liczba featureów)

        #grid_pairs = zip(grid, grid[1:])



        bins = grid_copy

        X_copy_2 = copy.deepcopy(X_copy)

        b = np.digitize(X[:, idv_copy], bins, right=True)
        
        X_copy[:,idv_copy] = grid_copy[b-1]
        X_copy_2[:,idv_copy] = grid_copy[b]
        diff = self.predict(X_copy_2) - self.predict(X_copy)
        # print(diff[X_copy[:,idv]==grid[0]])
        # print(diff[X_copy[:,idv]==grid[0]])

        local_effects = np.nan_to_num(np.bincount(b-1, weights = diff, minlength=20) / np.bincount(b-1, minlength=20))
        y = np.cumsum(local_effects)
        z = copy.deepcopy(y)
        z = np.append(z, [z[-1]])

        # grid = grid_copy
        # # X_sorted = X[X[:, idv].argsort()]
        # local_effects = np.zeros_like(grid)

        # for i, (first, second) in enumerate(zip(grid, grid[1:])):
        #     # TODO edge case gdzie neighbors jest puste
        #     neighbors = X[(X[:, idv] > first) & (X[:, idv] <= second)]

        #     if neighbors.shape[0] == 0:
        #         continue

        #     neighbors_first = np.copy(neighbors)
        #     neighbors_second = np.copy(neighbors)
        #     neighbors_first[:, idv] = first
        #     neighbors_second[:, idv] = second
        #     # print(neighbors_first)
        #     # print(neighbors_second)
        #     # print(self.predict(neighbors_second) - self.predict(neighbors_first))
        #     #assert False
        #     result = (
        #         self.predict(neighbors_second) - self.predict(neighbors_first)
        #     ).mean()
        #     local_effects[i] = result

        # y = np.cumsum(local_effects)
        # print('y')
        # print(y)
        # print('z')
        # print(z)

        # assert np.allclose(y, z, atol = 1e-6), f'y={y}, z={z}, y-z={y-z}'

        # print(y-z)
>>>>>>> bbd9a09c

        return z<|MERGE_RESOLUTION|>--- conflicted
+++ resolved
@@ -141,7 +141,6 @@
         y - np.ndarray (1d), vector of pd profile values
         """
 
-<<<<<<< HEAD
         grid_copy = deepcopy(grid)
         X_copy = deepcopy(X)
         idv_copy = deepcopy(idv)
@@ -168,74 +167,5 @@
         c = np.dot(np.bincount(b - 1), y) / X_copy.shape[0]
         z = deepcopy(y)
         z = np.append(z, [z[-1]]) - c
-=======
-        import copy
-
-        grid_copy = copy.deepcopy(grid)
-        X_copy = copy.deepcopy(X)
-        idv_copy = copy.deepcopy(idv)
-        # print(grid)
-
-        grid_points = len(grid)
-        grid_copy[0]-=0.0001
-        grid_copy[-1]+=0.0001
-        # TODO przypadek większe niż ostatni punkt z grida (osobno?)
-        # X: (liczba obserwacji, liczba featureów)
-
-        #grid_pairs = zip(grid, grid[1:])
-
-
-
-        bins = grid_copy
-
-        X_copy_2 = copy.deepcopy(X_copy)
-
-        b = np.digitize(X[:, idv_copy], bins, right=True)
-        
-        X_copy[:,idv_copy] = grid_copy[b-1]
-        X_copy_2[:,idv_copy] = grid_copy[b]
-        diff = self.predict(X_copy_2) - self.predict(X_copy)
-        # print(diff[X_copy[:,idv]==grid[0]])
-        # print(diff[X_copy[:,idv]==grid[0]])
-
-        local_effects = np.nan_to_num(np.bincount(b-1, weights = diff, minlength=20) / np.bincount(b-1, minlength=20))
-        y = np.cumsum(local_effects)
-        z = copy.deepcopy(y)
-        z = np.append(z, [z[-1]])
-
-        # grid = grid_copy
-        # # X_sorted = X[X[:, idv].argsort()]
-        # local_effects = np.zeros_like(grid)
-
-        # for i, (first, second) in enumerate(zip(grid, grid[1:])):
-        #     # TODO edge case gdzie neighbors jest puste
-        #     neighbors = X[(X[:, idv] > first) & (X[:, idv] <= second)]
-
-        #     if neighbors.shape[0] == 0:
-        #         continue
-
-        #     neighbors_first = np.copy(neighbors)
-        #     neighbors_second = np.copy(neighbors)
-        #     neighbors_first[:, idv] = first
-        #     neighbors_second[:, idv] = second
-        #     # print(neighbors_first)
-        #     # print(neighbors_second)
-        #     # print(self.predict(neighbors_second) - self.predict(neighbors_first))
-        #     #assert False
-        #     result = (
-        #         self.predict(neighbors_second) - self.predict(neighbors_first)
-        #     ).mean()
-        #     local_effects[i] = result
-
-        # y = np.cumsum(local_effects)
-        # print('y')
-        # print(y)
-        # print('z')
-        # print(z)
-
-        # assert np.allclose(y, z, atol = 1e-6), f'y={y}, z={z}, y-z={y-z}'
-
-        # print(y-z)
->>>>>>> bbd9a09c
 
         return z